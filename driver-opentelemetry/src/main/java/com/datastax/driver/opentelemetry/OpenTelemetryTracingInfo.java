package com.datastax.driver.opentelemetry;

import static com.datastax.driver.opentelemetry.PrecisionLevel.FULL;

import com.datastax.driver.core.ConsistencyLevel;
import com.datastax.driver.core.tracing.TracingInfo;
import io.opentelemetry.api.trace.Span;
import io.opentelemetry.api.trace.Tracer;
import io.opentelemetry.context.Context;

public class OpenTelemetryTracingInfo implements TracingInfo {
  private Span span;
  private final Tracer tracer;
  private final Context context;
<<<<<<< HEAD
  private final PrecisionLevel precision;

  public OpenTelemetryTracingInfo(Tracer tracer, Context context, PrecisionLevel precision) {
    this.tracer = tracer;
    this.context = context;
    this.precision = precision;
=======
  private boolean tracingStarted;
  private boolean tracingFinished;
  private static final String mustBeInitMsg =
      "TracingInfo.setStartTime must be called before TracingInfo.";

  OpenTelemetryTracingInfo(Tracer tracer, Context context) {
    this.tracer = tracer;
    this.context = context;
    tracingStarted = false;
    tracingFinished = false;
>>>>>>> 7d406d5e
  }

  public Tracer getTracer() {
    return tracer;
  }

  public Context getContext() {
    return context.with(span);
  }

  public PrecisionLevel getPrecision() {
    return precision;
  }

  @Override
  public void setNameAndStartTime(String name) {
    assert !tracingStarted : "TracingInfo.setStartTime may only be called once.";
    tracingStarted = true;
    span = tracer.spanBuilder(name).setParent(context).startSpan();
  }

  private String makeMustBeInitMsg(String methodName) {
    return mustBeInitMsg + methodName + ".";
  }

  @Override
  public void setConsistencyLevel(ConsistencyLevel consistency) {
    assert tracingStarted : makeMustBeInitMsg(getClass().getEnclosingMethod().getName());
    span.setAttribute("db.scylla.consistency_level", consistency.toString());
  }

  public void setStatement(String statement) {
    if (accuratePrecisionLevel(FULL)) {
      span.setAttribute("db.scylla.statement", statement);
    }
  }

  public void setHostname(String hostname) {
    if (accuratePrecisionLevel(FULL)) {
      span.setAttribute("net.peer.name", hostname);
    }
  }

  @Override
  public void setStatementType(String statementType) {
    assert tracingStarted : makeMustBeInitMsg(getClass().getEnclosingMethod().getName());
    span.setAttribute("db.scylla.statement_type", statementType);
  }

  private io.opentelemetry.api.trace.StatusCode mapStatusCode(StatusCode code) {
    switch (code) {
      case OK:
        return io.opentelemetry.api.trace.StatusCode.OK;
      case ERROR:
        return io.opentelemetry.api.trace.StatusCode.ERROR;
    }
    return null;
  }

  @Override
  public void recordException(Exception exception) {
    assert tracingStarted : makeMustBeInitMsg(getClass().getEnclosingMethod().getName());
    span.recordException(exception);
  }

  @Override
  public void setStatus(StatusCode code, String description) {
    assert tracingStarted : makeMustBeInitMsg(getClass().getEnclosingMethod().getName());
    span.setStatus(mapStatusCode(code), description);
  }

  @Override
  public void setStatus(StatusCode code) {
    assert tracingStarted : makeMustBeInitMsg(getClass().getEnclosingMethod().getName());
    span.setStatus(mapStatusCode(code));
  }

  @Override
  public void tracingFinished() {
    assert tracingStarted : makeMustBeInitMsg(getClass().getEnclosingMethod().getName());
    assert !tracingFinished : "TracingInfo.tracingFinished may only be called once.";
    tracingFinished = true;
    span.end();
  }

  private boolean accuratePrecisionLevel(PrecisionLevel lowestAcceptablePrecision) {
    return lowestAcceptablePrecision.comparePrecisions(precision) <= 0;
  }
}<|MERGE_RESOLUTION|>--- conflicted
+++ resolved
@@ -12,25 +12,18 @@
   private Span span;
   private final Tracer tracer;
   private final Context context;
-<<<<<<< HEAD
   private final PrecisionLevel precision;
+  private boolean tracingStarted;
+  private boolean tracingFinished;
+  private static final String mustBeInitMsg =
+          "TracingInfo.setStartTime must be called before TracingInfo.";
 
   public OpenTelemetryTracingInfo(Tracer tracer, Context context, PrecisionLevel precision) {
     this.tracer = tracer;
     this.context = context;
     this.precision = precision;
-=======
-  private boolean tracingStarted;
-  private boolean tracingFinished;
-  private static final String mustBeInitMsg =
-      "TracingInfo.setStartTime must be called before TracingInfo.";
-
-  OpenTelemetryTracingInfo(Tracer tracer, Context context) {
-    this.tracer = tracer;
-    this.context = context;
     tracingStarted = false;
     tracingFinished = false;
->>>>>>> 7d406d5e
   }
 
   public Tracer getTracer() {

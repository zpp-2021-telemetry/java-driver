--- conflicted
+++ resolved
@@ -1,19 +1,13 @@
 package com.datastax.driver.opentelemetry;
 
-<<<<<<< HEAD
-import static com.datastax.driver.opentelemetry.PrecisionLevel.NORMAL;
-
-import com.datastax.driver.core.NoopTracingInfoFactory;
-import com.datastax.driver.core.TracingInfo;
-import com.datastax.driver.core.TracingInfoFactory;
-=======
 import com.datastax.driver.core.tracing.NoopTracingInfoFactory;
 import com.datastax.driver.core.tracing.TracingInfo;
 import com.datastax.driver.core.tracing.TracingInfoFactory;
->>>>>>> 7d406d5e
 import io.opentelemetry.api.trace.Span;
 import io.opentelemetry.api.trace.Tracer;
 import io.opentelemetry.context.Context;
+
+import static com.datastax.driver.opentelemetry.PrecisionLevel.NORMAL;
 
 public class OpenTelemetryTracingInfoFactory implements TracingInfoFactory {
   private final Tracer tracer; // OpenTelemetry Tracer object
@@ -31,38 +25,23 @@
 
   @Override
   public TracingInfo buildTracingInfo() {
-<<<<<<< HEAD
-    Context current = Context.current();
+    final Context current = Context.current();
     return new OpenTelemetryTracingInfo(tracer, current, precision);
-=======
-    final Context current = Context.current();
-    return new OpenTelemetryTracingInfo(tracer, current);
->>>>>>> 7d406d5e
   }
 
   @Override
   public TracingInfo buildTracingInfo(TracingInfo parent) {
     if (parent instanceof OpenTelemetryTracingInfo) {
-<<<<<<< HEAD
-      OpenTelemetryTracingInfo castedParent = (OpenTelemetryTracingInfo) parent;
-      return new OpenTelemetryTracingInfo(
-          castedParent.getTracer(), castedParent.getContext(), castedParent.getPrecision());
-=======
-      final OpenTelemetryTracingInfo castedParent = (OpenTelemetryTracingInfo) parent;
-      return new OpenTelemetryTracingInfo(castedParent.getTracer(), castedParent.getContext());
->>>>>>> 7d406d5e
+      final OpenTelemetryTracingInfo castedParent = (OpenTelemetryTracingInfo)parent;
+      return new OpenTelemetryTracingInfo(castedParent.getTracer(), castedParent.getContext(),
+              castedParent.getPrecision());
     }
 
     return new NoopTracingInfoFactory().buildTracingInfo();
   }
 
   public TracingInfo buildTracingInfo(Span parent) {
-<<<<<<< HEAD
-    Context current = Context.current().with(parent);
+    final Context current = Context.current().with(parent);
     return new OpenTelemetryTracingInfo(tracer, current, precision);
-=======
-    final Context current = Context.current().with(parent);
-    return new OpenTelemetryTracingInfo(tracer, current);
->>>>>>> 7d406d5e
   }
 }
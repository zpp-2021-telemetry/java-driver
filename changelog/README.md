## Changelog

<<<<<<< HEAD
### 2.1.9 (in progress)

- [bug] Fix implementation of UserType.hashCode() (JAVA-942)


### 2.1.8

Merged from 2.0 branch:

- [improvement] Log streamid at the trace level on sending request and receiving response (JAVA-718)

- [bug] Fix SpeculativeExecutionPolicy.init() and close() are never called (JAVA-796)
- [improvement] Suppress unnecessary warning at shutdown (JAVA-710)
- [improvement] Allow DNS name with multiple A-records as contact point (#340)
- [bug] Allow tracing across multiple result pages (JAVA-794)
- [bug] DowngradingConsistencyRetryPolicy ignores write timeouts (JAVA-737)
- [bug] Forbid bind marker in QueryBuilder add/append/prepend (JAVA-736)
- [bug] Prevent QueryBuilder.quote() from applying duplicate double quotes (JAVA-712)
- [bug] Prevent QueryBuilder from trying to serialize raw string (JAVA-688)
- [bug] Support bind marker in QueryBuilder DELETE's list index (JAVA-679)
- [improvement] Improve QueryBuilder API for SELECT DISTINCT (JAVA-475)
- [improvement] Create values() function for Insert builder using List (JAVA-225)
- [improvement] Warn when ReplicationStrategy encounters invalid
  replication factors (JAVA-702)
- [improvement] Add PoolingOptions method to set both core and max
  connections (JAVA-662).
- [improvement] Do not include epoll JAR in binary distribution (JAVA-766)
- [improvement] Optimize internal copies of Request objects (JAVA-726)
- [bug] Preserve tracing across retries (JAVA-815)
- [improvement] New RetryDecision.tryNextHost() (JAVA-709)
- [bug] Handle function calls and raw strings as non-idempotent in QueryBuilder (JAVA-733)
- [improvement] Provide API to retrieve values of a Parameterized SimpleStatement (JAVA-765)
- [improvement] implement UPDATE ... IF EXISTS in QueryBuilder (JAVA-827)
- [improvement] Randomize contact points list to prevent hotspots (JAVA-618)
- [improvement] Surface the coordinator used on query failure (JAVA-720)
- [bug] Handle contact points removed during init (JAVA-792)
- [improvement] Allow PlainTextAuthProvider to change its credentials at runtime (JAVA-719)
- [new feature] Make it possible to register for SchemaChange Events (JAVA-151)
- [improvement] Downgrade "Asked to rebuild table" log from ERROR to INFO level (JAVA-861)
- [improvement] Provide an option to prepare statements only on one node (JAVA-797)
- [improvement] Provide an option to not re-prepare all statements in onUp (JAVA-658)
- [improvement] Customizable creation of netty timer (JAVA-853)
- [bug] Avoid quadratic ring processing with invalid replication factors (JAVA-859)
- [improvement] Debounce control connection queries (JAVA-657)
- [bug] LoadBalancingPolicy.distance() called before init() (JAVA-784)
- [new feature] Make driver-side metadata optional (JAVA-828)
- [improvement] Allow hosts to remain partially up (JAVA-544)
- [improvement] Remove internal blocking calls and expose async session
  creation (JAVA-821, JAVA-822)
- [improvement] Use parallel calls when re-preparing statement on other
  hosts (JAVA-725)
- [bug] Don't use connection timeout for unrelated internal queries (JAVA-629)
- [bug] Fix NPE in speculative executions when metrics disabled
  (JAVA-892)


### 2.1.7.1

- [bug] Special case check for 'null' string in index_options column (JAVA-834)
- [improvement] Allow accessor methods with less parameters in case
  named bind markers are repeated (JAVA-835)


### 2.1.7

- [improvement] Improve QueryBuilder API for SELECT DISTINCT (JAVA-475)
- [improvement] Make NativeColumnType a top-level class (JAVA-715)
- [improvement] Unify "Target" enum for schema elements (JAVA-782)
- [improvement] Expose ProtocolVersion#toInt (JAVA-700)
- [bug] Handle void return types in accessors (JAVA-542)
- [improvement] Create values() function for Insert builder using List (JAVA-225)
- [improvement] HashMap throws an OOM Exception when logging level is set to TRACE (JAVA-713)
- [bug] Support bind marker in QueryBuilder DELETE's list index (JAVA-679)
- [improvement] Expose KEYS and FULL indexing options in IndexMetadata (JAVA-732)
- [improvement] Allow @Enumerated in Accessor method parameters (JAVA-589)
- [improvement] Allow access to table metadata from Mapper (JAVA-554)
- [improvement] Provide a way to map computed fields (JAVA-661)
- [improvement] Ignore missing columns in mapper (JAVA-824)
- [bug] Preserve default timestamp for retries and speculative executions (JAVA-724)
- [improvement] Use same pool implementation for protocol v2 and v3
  (JAVA-738).
- [improvement] Support CONTAINS / CONTAINS KEY in QueryBuilder (JAVA-677)
- [improvement] Add USING options in mapper for delete and save
  operations (JAVA-477/JAVA-540)
- [improvement] Add mapper option to configure whether to save null fields (JAVA-473)

Merged from 2.0 branch:

- [bug] DowngradingConsistencyRetryPolicy ignores write timeouts (JAVA-737)
- [bug] Forbid bind marker in QueryBuilder add/append/prepend (JAVA-736)
- [bug] Prevent QueryBuilder.quote() from applying duplicate double quotes (JAVA-712)
- [bug] Prevent QueryBuilder from trying to serialize raw string (JAVA-688)
- [bug] Support bind marker in QueryBuilder DELETE's list index (JAVA-679)
- [improvement] Improve QueryBuilder API for SELECT DISTINCT (JAVA-475)
- [improvement] Create values() function for Insert builder using List (JAVA-225)
- [improvement] Warn when ReplicationStrategy encounters invalid
  replication factors (JAVA-702)
- [improvement] Add PoolingOptions method to set both core and max
  connections (JAVA-662).
- [improvement] Do not include epoll JAR in binary distribution (JAVA-766)
- [improvement] Optimize internal copies of Request objects (JAVA-726)
- [bug] Preserve tracing across retries (JAVA-815)
- [improvement] New RetryDecision.tryNextHost() (JAVA-709)
- [bug] Handle function calls and raw strings as non-idempotent in QueryBuilder (JAVA-733)


### 2.1.6

Merged from 2.0 branch:

- [new feature] Add getObject to BoundStatement and Row (JAVA-584)
- [improvement] Improve connection pool resizing algorithm (JAVA-419)
- [bug] Fix race condition between pool expansion and shutdown (JAVA-599)
- [improvement] Upgrade Netty to 4.0.27 (JAVA-622)
- [improvement] Coalesce frames before flushing them to the connection
  (JAVA-562)
- [improvement] Rename threads to indicate that they are for the driver
  (JAVA-583)
- [new feature] Expose paging state (JAVA-550)
- [new feature] Slow Query Logger (JAVA-646)
- [improvement] Exclude some errors from measurements in LatencyAwarePolicy
  (JAVA-698)
- [bug] Fix issue when executing a PreparedStatement from another cluster
  (JAVA-641)
- [improvement] Log keyspace xxx does not exist at WARN level (JAVA-534)
- [improvement] Allow Cluster subclasses to delegate to another instance
  (JAVA-619)
- [new feature] Expose an API to check for schema agreement after a
  schema-altering statement (JAVA-669)
- [improvement] Make connection and pool creation fully async (JAVA-692)
- [improvement] Optimize connection use after reconnection (JAVA-505)
- [improvement] Remove "suspected" mechanism (JAVA-617)
- [improvement] Don't mark connection defunct on client timeout (reverts
  JAVA-425)
- [new feature] Speculative query executions (JAVA-561)
- [bug] Release connection before completing the ResultSetFuture (JAVA-666)
- [new feature BETA] Percentile-based variant of query logger and speculative
  executions (JAVA-723)
- [bug] Fix buffer leaks when compression is enabled (JAVA-734).
- [improvement] Use Netty's pooled ByteBufAllocator by default (JAVA-756)
- [improvement] Expose "unsafe" paging state API (JAVA-759)
- [bug] Prevent race during pool initialization (JAVA-768)


### 2.1.5

- [bug] Authorize Null parameter in Accessor method (JAVA-575)
- [improvement] Support C* 2.1.3's nested collections (JAVA-570)
- [bug] Fix checks on mapped collection types (JAVA-612)
- [bug] Fix QueryBuilder.putAll() when the collection contains UDTs (JAVA-672)

Merged from 2.0 branch:

- [new feature] Add AddressTranslater for EC2 multi-region deployment (JAVA-518)
- [improvement] Add connection heartbeat (JAVA-533)
- [improvement] Reduce level of logs on missing rpc_address (JAVA-568)
- [improvement] Expose node token and range information (JAVA-312, JAVA-681)
- [bug] Fix cluster name mismatch check at startup (JAVA-595)
- [bug] Fix guava dependency when using OSGI (JAVA-620)
- [bug] Fix handling of DROP events when ks name is case-sensitive (JAVA-678)
- [improvement] Use List<?> instead of List<Object> in QueryBuilder API
  (JAVA-631)
- [improvement] Exclude Netty POM from META-INF in shaded JAR (JAVA-654)
- [bug] Quote single quotes contained in table comments in asCQLQuery method
  (JAVA-655)
- [bug] Empty TokenRange returned in a one token cluster (JAVA-684)
- [improvement] Expose TokenRange#contains (JAVA-687)
- [bug] Prevent race between cancellation and query completion (JAVA-614)
- [bug] Prevent cancel and timeout from cancelling unrelated ResponseHandler if
  streamId was already released and reused (JAVA-632).
- [bug] Fix issue when newly opened pool fails before we could mark the node UP
  (JAVA-642)
- [bug] Fix unwanted LBP notifications when a contact host is down (JAVA-613)
- [bug] Fix edge cases where a connection was released twice (JAVA-651).
- [bug] Fix edge cases in query cancellation (JAVA-653).


### 2.1.4

Merged from 2.0 branch:

- [improvement] Shade Netty dependency (JAVA-538)
- [improvement] Target schema refreshes more precisely (JAVA-543)
- [bug] Don't check rpc_address for control host (JAVA-546)
- [improvement] Improve message of NoHostAvailableException (JAVA-409)
- [bug] Rework connection reaper to avoid deadlock (JAVA-556)
- [bug] Avoid deadlock when multiple connections to the same host get write
  errors (JAVA-557)
- [improvement] Make shuffle=true the default for TokenAwarePolicy (JAVA-504)
- [bug] Fix bug when SUSPECT reconnection succeeds, but one of the pooled
  connections fails while bringing the node back up (JAVA-577)
- [bug] Prevent faulty control connection from ignoring reconnecting hosts
  (JAVA-587)
- temporarily revert "Add idle timeout to the connection pool" (JAVA-419)
- [bug] Ensure updateCreatedPools does not add pools for suspected hosts
  (JAVA-593)
- [bug] Ensure state change notifications for a given host are handled serially
  (JAVA-594)
- [bug] Ensure control connection reconnects when control host is removed
  (JAVA-597)


### 2.1.3

- [bug] Ignore static fields in mapper (JAVA-510)
- [bug] Fix UDT parsing at init when using the default protocol version (JAVA-509)
- [bug] Fix toString, equals and hashCode on accessor proxies (JAVA-495)
- [bug] Allow empty name on Column and Field annotations (JAVA-528)

Merged from 2.0 branch:

- [bug] Ensure control connection does not trigger concurrent reconnects (JAVA-497)
- [improvement] Keep trying to reconnect on authentication errors (JAVA-472)
- [improvement] Expose close method on load balancing policy (JAVA-463)
- [improvement] Allow load balancing policy to trigger refresh for a single host (JAVA-459)
- [bug] Expose an API to cancel reconnection attempts (JAVA-493)
- [bug] Fix NPE when a connection fails during pool construction (JAVA-503)
- [improvement] Log datacenter name in DCAware policy's init when it is explicitly provided
  (JAVA-423)
- [improvement] Shuffle the replicas in TokenAwarePolicy.newQueryPlan (JAVA-504)
- [improvement] Make schema agreement wait tuneable (JAVA-507)
- [improvement] Document how to inject the driver metrics into another registry (JAVA-494)
- [improvement] Add idle timeout to the connection pool (JAVA-419)
- [bug] LatencyAwarePolicy does not shutdown executor on invocation of close (JAVA-516)
- [improvement] Throw an exception when DCAwareRoundRobinPolicy is built with
  an explicit but null or empty local datacenter (JAVA-451).
- [bug] Fix check for local contact points in DCAware policy's init (JAVA-511)
- [improvement] Make timeout on saturated pool customizable (JAVA-457)
- [improvement] Downgrade Guava to 14.0.1 (JAVA-521)
- [bug] Fix token awareness for case-sensitive keyspaces and tables (JAVA-526)
- [bug] Check maximum number of values passed to SimpleStatement (JAVA-515)
- [improvement] Expose the driver version through the API (JAVA-532)
- [improvement] Optimize session initialization when some hosts are not
  responsive (JAVA-522)


### 2.1.2

- [improvement] Support for native protocol v3 (JAVA-361, JAVA-364, JAVA-467)
- [bug] Fix UDT fields of type inet in QueryBuilder (JAVA-454)
- [bug] Exclude transient fields from Frozen checks (JAVA-455)
- [bug] Fix handling of null collections in mapper (JAVA-453)
- [improvement] Make implicit column names case-insensitive in mapper (JAVA-452)
- [bug] Fix named bind markers in QueryBuilder (JAVA-433)
- [bug] Fix handling of BigInteger in object mapper (JAVA-458)
- [bug] Ignore synthetic fields in mapper (JAVA-465)
- [improvement] Throw an exception when DCAwareRoundRobinPolicy is built with
  an explicit but null or empty local datacenter (JAVA-451)
- [improvement] Add backwards-compatible DataType.serialize methods (JAVA-469)
- [bug] Handle null enum fields in object mapper (JAVA-487)
- [bug] Handle null UDT fields in object mapper (JAVA-499)

Merged from 2.0 branch:

- [bug] Handle null pool in PooledConnection.release (JAVA-449)
- [improvement] Defunct connection on request timeout (JAVA-425)
- [improvement] Try next host when we get a SERVER_ERROR (JAVA-426)
- [bug] Handle race between query timeout and completion (JAVA-449, JAVA-460, JAVA-471)
- [bug] Fix DCAwareRoundRobinPolicy datacenter auto-discovery (JAVA-496)


### 2.1.1

- [new] Support for new "frozen" keyword (JAVA-441)

Merged from 2.0 branch:

- [bug] Check cluster name when connecting to a new node (JAVA-397)
- [bug] Add missing CAS delete support in QueryBuilder (JAVA-326)
- [bug] Add collection and data length checks during serialization (JAVA-363)
- [improvement] Surface number of retries in metrics (JAVA-329)
- [bug] Do not use a host when no rpc_address found for it (JAVA-428)
- [improvement] Add ResultSet.wasApplied() for conditional queries (JAVA-358)
- [bug] Fix negative HostConnectionPool open count (JAVA-349)
- [improvement] Log more connection details at trace and debug levels (JAVA-436)
- [bug] Fix cluster shutdown (JAVA-445)


### 2.1.0

- [bug] ClusteringColumn annotation not working with specified ordering (JAVA-408)
- [improvement] Fail BoundStatement if null values are not set explicitly (JAVA-410)
- [bug] Handle UDT and tuples in BuiltStatement.toString (JAVA-416)

Merged from 2.0 branch:

- [bug] Release connections on ResultSetFuture#cancel (JAVA-407)
- [bug] Fix handling of SimpleStatement with values in query builder
  batches (JAVA-393)
- [bug] Ensure pool is properly closed in onDown (JAVA-417)
- [bug] Fix tokenMap initialization at startup (JAVA-415)
- [bug] Avoid deadlock on close (JAVA-418)


### 2.1.0-rc1

Merged from 2.0 branch:

- [bug] Ensure defunct connections are completely closed (JAVA-394)
- [bug] Fix memory and resource leak on closed Sessions (JAVA-342, JAVA-390)


### 2.1.0-beta1

- [new] Support for User Defined Types and tuples
- [new] Simple object mapper

Merged from 2.0 branch: everything up to 2.0.3 (included), and the following.

- [improvement] Better handling of dead connections (JAVA-204)
- [bug] Fix potential NPE in ControlConnection (JAVA-373)
- [bug] Throws NPE when passed null for a contact point (JAVA-291)
- [bug] Avoid LoadBalancingPolicy onDown+onUp at startup (JAVA-315)
- [bug] Avoid classloader leak in Tomcat (JAVA-343)
- [bug] Avoid deadlock in onAdd/onUp (JAVA-387)
- [bug] Make metadata parsing more lenient (JAVA-377, JAVA-391)
=======
### 2.0.12 (in progress)

- [bug] JAVA-950: Fix Cluster.connect with a case-sensitive keyspace.
- [improvement] JAVA-920: Downgrade "error creating pool" message to WARN.
- [bug] JAVA-954: Don't trigger reconnection before initialization complete.
- [improvement] JAVA-914: Avoid rejected tasks at shutdown.
- [improvement] JAVA-921: Add SimpleStatement.getValuesCount().
- [bug] JAVA-901: Move call to connection.release() out of cancelHandler.
- [bug] JAVA-960: Avoid race in control connection shutdown.
- [bug] JAVA-656: Fix NPE in ControlConnection.updateLocationInfo.
- [bug] JAVA-966: Count uninitialized connections in conviction policy.
- [improvement] JAVA-917: Document SSL configuration.
- [improvement] JAVA-652: Add DCAwareRoundRobinPolicy builder.
- [improvement] JAVA-808: Add generic filtering policy that can be used to exclude specific DCs.
>>>>>>> 8162ed29


### 2.0.11

- [improvement] Log streamid at the trace level on sending request and receiving response (JAVA-718)
- [bug] Fix SpeculativeExecutionPolicy.init() and close() are never called (JAVA-796)
- [improvement] Suppress unnecessary warning at shutdown (JAVA-710)
- [improvement] Allow DNS name with multiple A-records as contact point (#340)
- [bug] Allow tracing across multiple result pages (JAVA-794)
- [bug] DowngradingConsistencyRetryPolicy ignores write timeouts (JAVA-737)
- [bug] Forbid bind marker in QueryBuilder add/append/prepend (JAVA-736)
- [bug] Prevent QueryBuilder.quote() from applying duplicate double quotes (JAVA-712)
- [bug] Prevent QueryBuilder from trying to serialize raw string (JAVA-688)
- [bug] Support bind marker in QueryBuilder DELETE's list index (JAVA-679)
- [improvement] Improve QueryBuilder API for SELECT DISTINCT (JAVA-475)
- [improvement] Create values() function for Insert builder using List (JAVA-225)
- [improvement] Warn when ReplicationStrategy encounters invalid
  replication factors (JAVA-702)
- [improvement] Add PoolingOptions method to set both core and max
  connections (JAVA-662).
- [improvement] Do not include epoll JAR in binary distribution (JAVA-766)
- [improvement] Optimize internal copies of Request objects (JAVA-726)
- [bug] Preserve tracing across retries (JAVA-815)
- [improvement] New RetryDecision.tryNextHost() (JAVA-709)
- [bug] Handle function calls and raw strings as non-idempotent in QueryBuilder (JAVA-733)
- [improvement] Provide API to retrieve values of a Parameterized SimpleStatement (JAVA-765)
- [improvement] implement UPDATE ... IF EXISTS in QueryBuilder (JAVA-827)
- [improvement] Randomize contact points list to prevent hotspots (JAVA-618)
- [improvement] Surface the coordinator used on query failure (JAVA-720)
- [bug] Handle contact points removed during init (JAVA-792)
- [improvement] Allow PlainTextAuthProvider to change its credentials at runtime (JAVA-719)
- [new feature] Make it possible to register for SchemaChange Events (JAVA-151)
- [improvement] Downgrade "Asked to rebuild table" log from ERROR to INFO level (JAVA-861)
- [improvement] Provide an option to prepare statements only on one node (JAVA-797)
- [improvement] Provide an option to not re-prepare all statements in onUp (JAVA-658)
- [improvement] Customizable creation of netty timer (JAVA-853)
- [bug] Avoid quadratic ring processing with invalid replication factors (JAVA-859)
- [improvement] Debounce control connection queries (JAVA-657)
- [bug] LoadBalancingPolicy.distance() called before init() (JAVA-784)
- [new feature] Make driver-side metadata optional (JAVA-828)
- [improvement] Allow hosts to remain partially up (JAVA-544)
- [improvement] Remove internal blocking calls and expose async session
  creation (JAVA-821, JAVA-822)
- [improvement] Use parallel calls when re-preparing statement on other
  hosts (JAVA-725)
- [bug] Don't use connection timeout for unrelated internal queries (JAVA-629)
- [bug] Fix NPE in speculative executions when metrics disabled
  (JAVA-892)

Merged from 2.0.10_fixes branch:

- [improvement] Use Netty's pooled ByteBufAllocator by default (JAVA-756)
- [improvement] Expose "unsafe" paging state API (JAVA-759)
- [bug] Fix getObject by name (JAVA-767)
- [bug] Prevent race during pool initialization (JAVA-768)


### 2.0.10.1

- [improvement] Use Netty's pooled ByteBufAllocator by default (JAVA-756)
- [improvement] Expose "unsafe" paging state API (JAVA-759)
- [bug] Fix getObject by name (JAVA-767)
- [bug] Prevent race during pool initialization (JAVA-768)


### 2.0.10

- [new feature] Add AddressTranslater for EC2 multi-region deployment (JAVA-518)
- [improvement] Add connection heartbeat (JAVA-533)
- [improvement] Reduce level of logs on missing rpc_address (JAVA-568)
- [improvement] Expose node token and range information (JAVA-312, JAVA-681)
- [bug] Fix cluster name mismatch check at startup (JAVA-595)
- [bug] Fix guava dependency when using OSGI (JAVA-620)
- [bug] Fix handling of DROP events when ks name is case-sensitive (JAVA-678)
- [improvement] Use List<?> instead of List<Object> in QueryBuilder API
  (JAVA-631)
- [improvement] Exclude Netty POM from META-INF in shaded JAR (JAVA-654)
- [bug] Quote single quotes contained in table comments in asCQLQuery method
  (JAVA-655)
- [bug] Empty TokenRange returned in a one token cluster (JAVA-684)
- [improvement] Expose TokenRange#contains (JAVA-687)
- [new feature] Expose values of BoundStatement (JAVA-547)
- [new feature] Add getObject to BoundStatement and Row (JAVA-584)
- [improvement] Improve connection pool resizing algorithm (JAVA-419)
- [bug] Fix race condition between pool expansion and shutdown (JAVA-599)
- [improvement] Upgrade Netty to 4.0.27 (JAVA-622)
- [improvement] Coalesce frames before flushing them to the connection
  (JAVA-562)
- [improvement] Rename threads to indicate that they are for the driver
  (JAVA-583)
- [new feature] Expose paging state (JAVA-550)
- [new feature] Slow Query Logger (JAVA-646)
- [improvement] Exclude some errors from measurements in LatencyAwarePolicy
  (JAVA-698)
- [bug] Fix issue when executing a PreparedStatement from another cluster
  (JAVA-641)
- [improvement] Log keyspace xxx does not exist at WARN level (JAVA-534)
- [improvement] Allow Cluster subclasses to delegate to another instance
  (JAVA-619)
- [new feature] Expose an API to check for schema agreement after a
  schema-altering statement (JAVA-669)
- [improvement] Make connection and pool creation fully async (JAVA-692)
- [improvement] Optimize connection use after reconnection (JAVA-505)
- [improvement] Remove "suspected" mechanism (JAVA-617)
- [improvement] Don't mark connection defunct on client timeout (reverts
  JAVA-425)
- [new feature] Speculative query executions (JAVA-561)
- [bug] Release connection before completing the ResultSetFuture (JAVA-666)
- [new feature BETA] Percentile-based variant of query logger and speculative
  executions (JAVA-723)
- [bug] Fix buffer leaks when compression is enabled (JAVA-734).

Merged from 2.0.9_fixes branch:

- [bug] Prevent race between cancellation and query completion (JAVA-614)
- [bug] Prevent cancel and timeout from cancelling unrelated ResponseHandler if
  streamId was already released and reused (JAVA-632).
- [bug] Fix issue when newly opened pool fails before we could mark the node UP
  (JAVA-642)
- [bug] Fix unwanted LBP notifications when a contact host is down (JAVA-613)
- [bug] Fix edge cases where a connection was released twice (JAVA-651).
- [bug] Fix edge cases in query cancellation (JAVA-653).


### 2.0.9.2

- [bug] Fix edge cases where a connection was released twice (JAVA-651).
- [bug] Fix edge cases in query cancellation (JAVA-653).


### 2.0.9.1

- [bug] Prevent race between cancellation and query completion (JAVA-614)
- [bug] Prevent cancel and timeout from cancelling unrelated ResponseHandler if
  streamId was already released and reused (JAVA-632).
- [bug] Fix issue when newly opened pool fails before we could mark the node UP
  (JAVA-642)
- [bug] Fix unwanted LBP notifications when a contact host is down (JAVA-613)


### 2.0.9

- [improvement] Shade Netty dependency (JAVA-538)
- [improvement] Target schema refreshes more precisely (JAVA-543)
- [bug] Don't check rpc_address for control host (JAVA-546)
- [improvement] Improve message of NoHostAvailableException (JAVA-409)
- [bug] Rework connection reaper to avoid deadlock (JAVA-556)
- [bug] Avoid deadlock when multiple connections to the same host get write
  errors (JAVA-557)
- [improvement] Make shuffle=true the default for TokenAwarePolicy (JAVA-504)
- [bug] Fix bug when SUSPECT reconnection succeeds, but one of the pooled
  connections fails while bringing the node back up (JAVA-577)
- [bug] Prevent faulty control connection from ignoring reconnecting hosts
  (JAVA-587)
- temporarily revert "Add idle timeout to the connection pool" (JAVA-419)
- [bug] Ensure updateCreatedPools does not add pools for suspected hosts
  (JAVA-593)
- [bug] Ensure state change notifications for a given host are handled serially
  (JAVA-594)
- [bug] Ensure control connection reconnects when control host is removed
  (JAVA-597)


### 2.0.8

- [bug] Fix token awareness for case-sensitive keyspaces and tables (JAVA-526)
- [bug] Check maximum number of values passed to SimpleStatement (JAVA-515)
- [improvement] Expose the driver version through the API (JAVA-532)
- [improvement] Optimize session initialization when some hosts are not
  responsive (JAVA-522)


### 2.0.7

- [bug] Handle null pool in PooledConnection.release (JAVA-449)
- [improvement] Defunct connection on request timeout (JAVA-425)
- [improvement] Try next host when we get a SERVER_ERROR (JAVA-426)
- [bug] Handle race between query timeout and completion (JAVA-449, JAVA-460, JAVA-471)
- [bug] Fix DCAwareRoundRobinPolicy datacenter auto-discovery (JAVA-496)
- [bug] Ensure control connection does not trigger concurrent reconnects (JAVA-497)
- [improvement] Keep trying to reconnect on authentication errors (JAVA-472)
- [improvement] Expose close method on load balancing policy (JAVA-463)
- [improvement] Allow load balancing policy to trigger refresh for a single host (JAVA-459)
- [bug] Expose an API to cancel reconnection attempts (JAVA-493)
- [bug] Fix NPE when a connection fails during pool construction (JAVA-503)
- [improvement] Log datacenter name in DCAware policy's init when it is explicitly provided
  (JAVA-423)
- [improvement] Shuffle the replicas in TokenAwarePolicy.newQueryPlan (JAVA-504)
- [improvement] Make schema agreement wait tuneable (JAVA-507)
- [improvement] Document how to inject the driver metrics into another registry (JAVA-494)
- [improvement] Add idle timeout to the connection pool (JAVA-419)
- [bug] LatencyAwarePolicy does not shutdown executor on invocation of close (JAVA-516)
- [improvement] Throw an exception when DCAwareRoundRobinPolicy is built with
  an explicit but null or empty local datacenter (JAVA-451).
- [bug] Fix check for local contact points in DCAware policy's init (JAVA-511)
- [improvement] Make timeout on saturated pool customizable (JAVA-457)
- [improvement] Downgrade Guava to 14.0.1 (JAVA-521)


### 2.0.6

- [bug] Check cluster name when connecting to a new node (JAVA-397)
- [bug] Add missing CAS delete support in QueryBuilder (JAVA-326)
- [bug] Add collection and data length checks during serialization (JAVA-363)
- [improvement] Surface number of retries in metrics (JAVA-329)
- [bug] Do not use a host when no rpc_address found for it (JAVA-428)
- [improvement] Add ResultSet.wasApplied() for conditional queries (JAVA-358)
- [bug] Fix negative HostConnectionPool open count (JAVA-349)
- [improvement] Log more connection details at trace and debug levels (JAVA-436)
- [bug] Fix cluster shutdown (JAVA-445)
- [improvement] Expose child policy in chainable load balancing policies (JAVA-439)


### 2.0.5

- [bug] Release connections on ResultSetFuture#cancel (JAVA-407)
- [bug] Fix handling of SimpleStatement with values in query builder
  batches (JAVA-393)
- [bug] Ensure pool is properly closed in onDown (JAVA-417)
- [bug] Fix tokenMap initialization at startup (JAVA-415)
- [bug] Avoid deadlock on close (JAVA-418)


### 2.0.4

- [improvement] Better handling of dead connections (JAVA-204)
- [bug] Fix potential NPE in ControlConnection (JAVA-373)
- [bug] Throws NPE when passed null for a contact point (JAVA-291)
- [bug] Avoid LoadBalancingPolicy onDown+onUp at startup (JAVA-315)
- [bug] Avoid classloader leak in Tomcat (JAVA-343)
- [bug] Avoid deadlock in onAdd/onUp (JAVA-387)
- [bug] Make metadata parsing more lenient (JAVA-377, JAVA-391)
- [bug] Ensure defunct connections are completely closed (JAVA-394)
- [bug] Fix memory and resource leak on closed Sessions (JAVA-342, JAVA-390)


### 2.0.3

- [new] The new AbsractSession makes mocking of Session easier.
- [new] Allow to trigger a refresh of connected hosts (JAVA-309)
- [new] New Session#getState method allows to grab information on
  which nodes a session is connected to (JAVA-265)
- [new] Add QueryBuilder syntax for tuples in where clauses (syntax
  introduced in Cassandra 2.0.6) (JAVA-327)
- [improvement] Properly validate arguments of PoolingOptions methods
  (JAVA-359)
- [bug] Fix bogus rejection of BigInteger in 'execute with values'
  (JAVA-368)
- [bug] Signal connection failure sooner to avoid missing them
  (JAVA-367)
- [bug] Throw UnsupportedOperationException for protocol batch
  setSerialCL (JAVA-337)

Merged from 1.0 branch:

- [bug] Fix periodic reconnection to down hosts (JAVA-325)


### 2.0.2

- [api] The type of the map key returned by NoHostAvailable#getErrors has changed from
  InetAddress to InetSocketAddress. Same for Initializer#getContactPoints return and
  for AuthProvider#newAuthenticator.
- [api] The default load balacing policy is now DCAwareRoundRobinPolicy, and the local
  datacenter is automatically picked based on the first connected node. Furthermore,
  the TokenAwarePolicy is also used by default (JAVA-296)
- [new] New optional AddressTranslater (JAVA-145)
- [bug] Don't remove quotes on keyspace in the query builder (JAVA-321)
- [bug] Fix potential NPE while cluster undergo schema changes (JAVA-320)
- [bug] Fix thread-safety of page fetching (JAVA-319)
- [bug] Fix potential NPE using fetchMoreResults (JAVA-318)

Merged from 1.0 branch:

- [new] Expose the name of the partitioner in use in the cluster metadata (JAVA-179)
- [new] Add new WhiteListPolicy to limit the nodes connected to a particular list
- [improvement] Do not hop DC for LOCAL_* CL in DCAwareRoundRobinPolicy (JAVA-289)
- [bug] Revert back to longs for dates in the query builder (JAVA-313)
- [bug] Don't reconnect to nodes ignored by the load balancing policy (JAVA-314)


### 2.0.1

- [improvement] Handle the static columns introduced in Cassandra 2.0.6 (JAVA-278)
- [improvement] Add Cluster#newSession method to create Session without connecting
  right away (JAVA-208)
- [bug] Add missing iso8601 patterns for parsing dates (JAVA-279)
- [bug] Properly parse BytesType as the blob type
- [bug] Potential NPE when parsing schema of pre-CQL tables of C* 1.2 nodes (JAVA-280)

Merged from 1.0 branch:

- [bug] LatencyAwarePolicy.Builder#withScale doesn't set the scale (JAVA-275)
- [new] Add methods to check if a Cluster/Session instance has been closed already (JAVA-114)


### 2.0.0

- [api] Case sensitive identifier by default in Metadata (JAVA-269)
- [bug] Fix potential NPE in Cluster#connect (JAVA-274)

Merged from 1.0 branch:

- [bug] Always return the PreparedStatement object that is cache internally (JAVA-263)
- [bug] Fix race when multiple connect are done in parallel (JAVA-261)
- [bug] Don't connect at all to nodes that are ignored by the load balancing
  policy (JAVA-270)


### 2.0.0-rc3

- [improvement] The protocol version 1 is now supported (features only supported by the
  version 2 of the protocol throw UnsupportedFeatureException).
- [improvement] Make most main objects interface to facilitate testing/mocking (JAVA-195)
- [improvement] Adds new getStatements and clear methods to BatchStatement.
- [api] Renamed shutdown to closeAsync and ShutdownFuture to CloseFuture. Clustering
  and Session also now implement Closeable (JAVA-247).
- [bug] Fix potential thread leaks when shutting down Metrics (JAVA-232)
- [bug] Fix potential NPE in HostConnectionPool (JAVA-231)
- [bug] Avoid NPE when node is in an unconfigured DC (JAVA-244)
- [bug] Don't block for scheduled reconnections on Cluster#close (JAVA-258)

Merged from 1.0 branch:

- [new] Added Session#prepareAsync calls (JAVA-224)
- [new] Added Cluster#getLoggedKeyspace (JAVA-249)
- [improvement] Avoid preparing a statement multiple time per host with multiple sessions
- [bug] Make sure connections are returned to the right pools (JAVA-255)
- [bug] Use date string in query build to work-around CASSANDRA-6718 (JAVA-264)


### 2.0.0-rc2

- [new] Add LOCAL_ONE consistency level support (requires using C* 2.0.2+) (JAVA-207)
- [bug] Fix parsing of counter types (JAVA-219)
- [bug] Fix missing whitespace for IN clause in the query builder (JAVA-218)
- [bug] Fix replicas computation for token aware balancing (JAVA-221)

Merged from 1.0 branch:

- [bug] Fix regression from JAVA-201 (JAVA-213)
- [improvement] New getter to obtain a snapshot of the scores maintained by
  LatencyAwarePolicy.


### 2.0.0-rc1

- [new] Mark compression dependencies optional in maven (JAVA-199).
- [api] Renamed TableMetadata#getClusteringKey to TableMetadata#getClusteringColumns.

Merged from 1.0 branch:

- [new] OSGi bundle (JAVA-142)
- [improvement] Make collections returned by Row immutable (JAVA-205)
- [improvement] Limit internal thread pool size (JAVA-203)
- [bug] Don't retain unused PreparedStatement in memory (JAVA-201)
- [bug] Add missing clustering order info in TableMetadata
- [bug] Allow bind markers for collections in the query builder (JAVA-196)


### 2.0.0-beta2

- [api] BoundStatement#setX(String, X) methods now set all values (if there is
  more than one) having the provided name, not just the first occurence.
- [api] The Authenticator interface now has a onAuthenticationSuccess method that
  allows to handle the potential last token sent by the server.
- [new] The query builder don't serialize large values to strings anymore by
  default by making use the new ability to send values alongside the query string.
- [new] The query builder has been updated for new CQL features (JAVA-140).
- [bug] Fix exception when a conditional write timeout C* side.
- [bug] Ensure connection is created when Cluster metadata are asked for
  (JAVA-182).
- [bug] Fix potential NPE during authentication (JAVA-187)


### 2.0.0-beta1

- [api] The 2.0 version is an API-breaking upgrade of the driver. While most
  of the breaking changes are minor, there are too numerous to be listed here
  and you are encouraged to look at the Upgrade_guide_to_2.0 file that describe
  those changes in details.
- [new] LZ4 compression is supported for the protocol.
- [new] The driver does not depend on cassandra-all anymore (JAVA-39)
- [new] New BatchStatement class allows to execute batch other statements.
- [new] Large ResultSet are now paged (incrementally fetched) by default.
- [new] SimpleStatement support values for bind-variables, to allow
  prepare+execute behavior with one roundtrip.
- [new] Query parameters defaults (Consistency level, page size, ...) can be
  configured globally.
- [new] New Cassandra 2.0 SERIAL and LOCAL_SERIAL consistency levels are
  supported.
- [new] Cluster#shutdown now waits for ongoing queries to complete by default
  (JAVA-116).
- [new] Generic authentication through SASL is now exposed.
- [bug] TokenAwarePolicy now takes all replica into account, instead of only the
  first one (JAVA-88).


### 1.0.5

- [new] OSGi bundle (JAVA-142)
- [new] Add support for ConsistencyLevel.LOCAL_ONE; note that this
  require Cassandra 1.2.12+ (JAVA-207)
- [improvement] Make collections returned by Row immutable (JAVA-205)
- [improvement] Limit internal thread pool size (JAVA-203)
- [improvement] New getter to obtain a snapshot of the scores maintained by
  LatencyAwarePolicy.
- [improvement] Avoid synchronization when getting codec for collection
  types (JAVA-222)
- [bug] Don't retain unused PreparedStatement in memory (JAVA-201, JAVA-213)
- [bug] Add missing clustering order info in TableMetadata
- [bug] Allow bind markers for collections in the query builder (JAVA-196)


### 1.0.4

- [api] The Cluster.Builder#poolingOptions and Cluster.Builder#socketOptions
  are now deprecated. They are replaced by the new withPoolingOptions and
  withSocketOptions methods (JAVA-163).
- [new] A new LatencyAwarePolicy wrapping policy has been added, allowing to
  add latency awareness to a wrapped load balancing policy (JAVA-129).
- [new] Allow defering cluster initialization (Cluster.Builder#deferInitialization)
  (JAVA-161)
- [new] Add truncate statement in query builder (JAVA-117).
- [new] Support empty IN in the query builder (JAVA-106).
- [bug] Fix spurious "No current pool set; this should not happen" error
  message (JAVA-166)
- [bug] Fix potential overflow in RoundRobinPolicy and correctly errors if
  a balancing policy throws (JAVA-184)
- [bug] Don't release Stream ID for timeouted queries (unless we do get back
  the response)
- [bug] Correctly escape identifiers and use fully qualified table names when
  exporting schema as string.


### 1.0.3

- [api] The query builder now correctly throw an exception when given a value
  of a type it doesn't know about.
- [new] SocketOptions#setReadTimeout allows to set a timeout on how long we
  wait for the answer of one node. See the javadoc for more details.
- [new] New Session#prepare method that takes a Statement.
- [bug] Always take per-query CL, tracing, etc. into account for QueryBuilder
  statements (JAVA-143).
- [bug] Temporary fixup for TimestampType when talking to C* 2.0 nodes.


### 1.0.2

- [api] Host#getMonitor and all Host.HealthMonitor methods have been
  deprecated. The new Host#isUp method is now prefered to the method
  in the monitor and you should now register Host.StateListener against
  the Cluster object directly (registering against a host HealthMonitor
  was much more limited anyway).
- [new] New serialize/deserialize methods in DataType to serialize/deserialize
  values to/from bytes (JAVA-92).
- [new] New getIndexOf() method in ColumnDefinitions to find the index of
  a given column name (JAVA-128).
- [bug] Fix a bug when thread could get blocked while setting the current
  keyspace (JAVA-131).
- [bug] Quote inet addresses in the query builder since CQL3 requires it
  (JAVA-136)


### 1.0.1

- [api] Function call handling in the query builder has been modified in a
  backward incompatible way. Function calls are not parsed from string values
  anymore as this wasn't safe. Instead the new 'fcall' method should be used
  (JAVA-100).
- [api] Some typos in method names in PoolingOptions have been fixed in a
  backward incompatible way before the API get widespread.
- [bug] Don't destroy composite partition key with BoundStatement and
  TokenAwarePolicy (JAVA-123).
- [new] null values support in the query builder.
- [new] SSL support (requires C* >= 1.2.1) (JAVA-5).
- [new] Allow generating unlogged batch in the query builder (JAVA-113).
- [improvement] Better error message when no host are available.
- [improvement] Improves performance of the stress example application been.


### 1.0.0

- [api] The AuthInfoProvider has be (temporarily) removed. Instead, the
  Cluster builder has a new withCredentials() method to provide a username
  and password for use with Cassandra's PasswordAuthenticator. Custom
  authenticator will be re-introduced in a future version but are not
  supported at the moment.
- [api] The isMetricsEnabled() method in Configuration has been replaced by
  getMetricsOptions(). An option to disabled JMX reporting (on by default)
  has been added.
- [bug] Don't make default load balancing policy a static singleton since it
  is stateful (JAVA-91).


### 1.0.0-RC1

- [new] Null values are now supported in BoundStatement (but you will need at
  least Cassandra 1.2.3 for it to work). The API of BoundStatement has been
  slightly changed so that not binding a variable is not an error anymore,
  the variable is simply considered null by default. The isReady() method has
  been removed (JAVA-79).
- [improvement] The Cluster/Session shutdown methods now properly block until
  the shutdown is complete. A version with at timeout has been added (JAVA-75).
- [bug] Fix use of CQL3 functions in the query builder (JAVA-44).
- [bug] Fix case where multiple schema changes too quickly wouldn't work
  (only triggered when 0.0.0.0 was use for the rpc_address on the Cassandra
  nodes) (JAVA-77).
- [bug] Fix IllegalStateException thrown due to a reconnection made on an I/O
  thread (JAVA-72).
- [bug] Correctly reports errors during authentication phase (JAVA-82).


### 1.0.0-beta2

- [new] Support blob constants, BigInteger, BigDecimal and counter batches in
  the query builder (JAVA-51, JAVA-60, JAVA-58)
- [new] Basic support for custom CQL3 types (JAVA-61)
- [new] Add "execution infos" for a result set (this also move the query
  trace in the new ExecutionInfos object, so users of beta1 will have to
  update) (JAVA-65)
- [bug] Fix failover bug in DCAwareRoundRobinPolicy (JAVA-62)
- [bug] Fix use of bind markers for routing keys in the query builder
  (JAVA-66)


### 1.0.0-beta1

- initial release<|MERGE_RESOLUTION|>--- conflicted
+++ resolved
@@ -1,9 +1,23 @@
 ## Changelog
 
-<<<<<<< HEAD
 ### 2.1.9 (in progress)
 
 - [bug] Fix implementation of UserType.hashCode() (JAVA-942)
+
+Merged from 2.0 branch:
+
+- [bug] JAVA-950: Fix Cluster.connect with a case-sensitive keyspace.
+- [improvement] JAVA-920: Downgrade "error creating pool" message to WARN.
+- [bug] JAVA-954: Don't trigger reconnection before initialization complete.
+- [improvement] JAVA-914: Avoid rejected tasks at shutdown.
+- [improvement] JAVA-921: Add SimpleStatement.getValuesCount().
+- [bug] JAVA-901: Move call to connection.release() out of cancelHandler.
+- [bug] JAVA-960: Avoid race in control connection shutdown.
+- [bug] JAVA-656: Fix NPE in ControlConnection.updateLocationInfo.
+- [bug] JAVA-966: Count uninitialized connections in conviction policy.
+- [improvement] JAVA-917: Document SSL configuration.
+- [improvement] JAVA-652: Add DCAwareRoundRobinPolicy builder.
+- [improvement] JAVA-808: Add generic filtering policy that can be used to exclude specific DCs.
 
 
 ### 2.1.8
@@ -317,7 +331,8 @@
 - [bug] Avoid classloader leak in Tomcat (JAVA-343)
 - [bug] Avoid deadlock in onAdd/onUp (JAVA-387)
 - [bug] Make metadata parsing more lenient (JAVA-377, JAVA-391)
-=======
+
+
 ### 2.0.12 (in progress)
 
 - [bug] JAVA-950: Fix Cluster.connect with a case-sensitive keyspace.
@@ -332,7 +347,6 @@
 - [improvement] JAVA-917: Document SSL configuration.
 - [improvement] JAVA-652: Add DCAwareRoundRobinPolicy builder.
 - [improvement] JAVA-808: Add generic filtering policy that can be used to exclude specific DCs.
->>>>>>> 8162ed29
 
 
 ### 2.0.11

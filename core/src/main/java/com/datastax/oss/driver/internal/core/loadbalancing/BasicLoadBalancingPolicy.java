/*
 * Copyright DataStax, Inc.
 *
 * Licensed under the Apache License, Version 2.0 (the "License");
 * you may not use this file except in compliance with the License.
 * You may obtain a copy of the License at
 *
 * http://www.apache.org/licenses/LICENSE-2.0
 *
 * Unless required by applicable law or agreed to in writing, software
 * distributed under the License is distributed on an "AS IS" BASIS,
 * WITHOUT WARRANTIES OR CONDITIONS OF ANY KIND, either express or implied.
 * See the License for the specific language governing permissions and
 * limitations under the License.
 */

/*
 * Copyright (C) 2020 ScyllaDB
 *
 * Modified by ScyllaDB
 */
package com.datastax.oss.driver.internal.core.loadbalancing;

import com.datastax.oss.driver.api.core.ConsistencyLevel;
import com.datastax.oss.driver.api.core.CqlIdentifier;
import com.datastax.oss.driver.api.core.config.DefaultDriverOption;
import com.datastax.oss.driver.api.core.config.DriverExecutionProfile;
import com.datastax.oss.driver.api.core.context.DriverContext;
import com.datastax.oss.driver.api.core.cql.Statement;
import com.datastax.oss.driver.api.core.loadbalancing.LoadBalancingPolicy;
import com.datastax.oss.driver.api.core.loadbalancing.NodeDistance;
import com.datastax.oss.driver.api.core.loadbalancing.NodeDistanceEvaluator;
import com.datastax.oss.driver.api.core.metadata.Node;
import com.datastax.oss.driver.api.core.metadata.NodeState;
import com.datastax.oss.driver.api.core.metadata.TokenMap;
import com.datastax.oss.driver.api.core.metadata.token.Partitioner;
import com.datastax.oss.driver.api.core.metadata.token.Token;
import com.datastax.oss.driver.api.core.session.Request;
import com.datastax.oss.driver.api.core.session.Session;
import com.datastax.oss.driver.internal.core.context.InternalDriverContext;
import com.datastax.oss.driver.internal.core.loadbalancing.helper.DefaultNodeDistanceEvaluatorHelper;
import com.datastax.oss.driver.internal.core.loadbalancing.helper.OptionalLocalDcHelper;
import com.datastax.oss.driver.internal.core.loadbalancing.nodeset.DcAgnosticNodeSet;
import com.datastax.oss.driver.internal.core.loadbalancing.nodeset.MultiDcNodeSet;
import com.datastax.oss.driver.internal.core.loadbalancing.nodeset.NodeSet;
import com.datastax.oss.driver.internal.core.loadbalancing.nodeset.SingleDcNodeSet;
import com.datastax.oss.driver.internal.core.util.ArrayUtils;
import com.datastax.oss.driver.internal.core.util.collection.CompositeQueryPlan;
import com.datastax.oss.driver.internal.core.util.collection.LazyQueryPlan;
import com.datastax.oss.driver.internal.core.util.collection.QueryPlan;
import com.datastax.oss.driver.internal.core.util.collection.SimpleQueryPlan;
import edu.umd.cs.findbugs.annotations.NonNull;
import edu.umd.cs.findbugs.annotations.Nullable;
import java.nio.ByteBuffer;
import java.util.Collections;
import java.util.Map;
import java.util.Objects;
import java.util.Optional;
import java.util.Queue;
import java.util.Set;
import java.util.UUID;
import java.util.concurrent.atomic.AtomicInteger;
import java.util.function.IntUnaryOperator;
import net.jcip.annotations.ThreadSafe;
import org.slf4j.Logger;
import org.slf4j.LoggerFactory;

/**
 * A basic implementation of {@link LoadBalancingPolicy} that can serve as a building block for more
 * advanced use cases.
 *
 * <p>To activate this policy, modify the {@code basic.load-balancing-policy} section in the driver
 * configuration, for example:
 *
 * <pre>
 * datastax-java-driver {
 *   basic.load-balancing-policy {
 *     class = BasicLoadBalancingPolicy
 *     local-datacenter = datacenter1 # optional
 *   }
 * }
 * </pre>
 *
 * See {@code reference.conf} (in the manual or core driver JAR) for more details.
 *
 * <p><b>Local datacenter</b>: This implementation will only define a local datacenter if it is
 * explicitly set either through configuration or programmatically; if the local datacenter is
 * unspecified, this implementation will effectively act as a datacenter-agnostic load balancing
 * policy and will consider all nodes in the cluster when creating query plans, regardless of their
 * datacenter.
 *
 * <p><b>Query plan</b>: This implementation prioritizes replica nodes over non-replica ones; if
 * more than one replica is available, the replicas will be shuffled. Non-replica nodes will be
 * included in a round-robin fashion. If the local datacenter is defined (see above), query plans
 * will only include local nodes, never remote ones; if it is unspecified however, query plans may
 * contain nodes from different datacenters.
 *
 * <p><b>This class is not recommended for normal users who should always prefer {@link
 * DefaultLoadBalancingPolicy}</b>.
 */
@ThreadSafe
public class BasicLoadBalancingPolicy implements LoadBalancingPolicy {

  private static final Logger LOG = LoggerFactory.getLogger(BasicLoadBalancingPolicy.class);

  protected static final IntUnaryOperator INCREMENT = i -> (i == Integer.MAX_VALUE) ? 0 : i + 1;
  private static final Object[] EMPTY_NODES = new Object[0];

  @NonNull protected final InternalDriverContext context;
  @NonNull protected final DriverExecutionProfile profile;
  @NonNull protected final String logPrefix;

  protected final AtomicInteger roundRobinAmount = new AtomicInteger();

  private final int maxNodesPerRemoteDc;
  private final boolean allowDcFailoverForLocalCl;
  private final ConsistencyLevel defaultConsistencyLevel;

  // private because they should be set in init() and never be modified after
  private volatile DistanceReporter distanceReporter;
  private volatile NodeDistanceEvaluator nodeDistanceEvaluator;
  private volatile String localDc;
  private volatile NodeSet liveNodes;

  public BasicLoadBalancingPolicy(@NonNull DriverContext context, @NonNull String profileName) {
    this.context = (InternalDriverContext) context;
    profile = context.getConfig().getProfile(profileName);
    logPrefix = context.getSessionName() + "|" + profileName;
    maxNodesPerRemoteDc =
        profile.getInt(DefaultDriverOption.LOAD_BALANCING_DC_FAILOVER_MAX_NODES_PER_REMOTE_DC);
    allowDcFailoverForLocalCl =
        profile.getBoolean(
            DefaultDriverOption.LOAD_BALANCING_DC_FAILOVER_ALLOW_FOR_LOCAL_CONSISTENCY_LEVELS);
    defaultConsistencyLevel =
        this.context
            .getConsistencyLevelRegistry()
            .nameToLevel(profile.getString(DefaultDriverOption.REQUEST_CONSISTENCY));
  }

  /**
   * Returns the local datacenter name, if known; empty otherwise.
   *
   * <p>When this method returns null, then datacenter awareness is completely disabled. All
   * non-ignored nodes will be considered "local" regardless of their actual datacenters, and will
   * have equal chances of being selected for query plans.
   *
   * <p>After the policy is {@linkplain #init(Map, DistanceReporter) initialized} this method will
   * return the local datacenter that was discovered by calling {@link #discoverLocalDc(Map)}.
   * Before initialization, this method always returns null.
   */
  @Nullable
  protected String getLocalDatacenter() {
    return localDc;
  }

  /** @return The nodes currently considered as live. */
  protected NodeSet getLiveNodes() {
    return liveNodes;
  }

  @Override
  public void init(@NonNull Map<UUID, Node> nodes, @NonNull DistanceReporter distanceReporter) {
    this.distanceReporter = distanceReporter;
    localDc = discoverLocalDc(nodes).orElse(null);
    nodeDistanceEvaluator = createNodeDistanceEvaluator(localDc, nodes);
    liveNodes =
        localDc == null
            ? new DcAgnosticNodeSet()
            : maxNodesPerRemoteDc <= 0 ? new SingleDcNodeSet(localDc) : new MultiDcNodeSet();
    for (Node node : nodes.values()) {
      NodeDistance distance = computeNodeDistance(node);
      distanceReporter.setDistance(node, distance);
      if (distance != NodeDistance.IGNORED && node.getState() != NodeState.DOWN) {
        // This includes state == UNKNOWN. If the node turns out to be unreachable, this will be
        // detected when we try to open a pool to it, it will get marked down and this will be
        // signaled back to this policy, which will then remove it from the live set.
        liveNodes.add(node);
      }
    }
  }

  /**
   * Returns the local datacenter, if it can be discovered, or returns {@link Optional#empty empty}
   * otherwise.
   *
   * <p>This method is called only once, during {@linkplain LoadBalancingPolicy#init(Map,
   * LoadBalancingPolicy.DistanceReporter) initialization}.
   *
   * <p>Implementors may choose to throw {@link IllegalStateException} instead of returning {@link
   * Optional#empty empty}, if they require a local datacenter to be defined in order to operate
   * properly.
   *
   * <p>If this method returns empty, then datacenter awareness will be completely disabled. All
   * non-ignored nodes will be considered "local" regardless of their actual datacenters, and will
   * have equal chances of being selected for query plans.
   *
   * @param nodes All the nodes that were known to exist in the cluster (regardless of their state)
   *     when the load balancing policy was initialized. This argument is provided in case
   *     implementors need to inspect the cluster topology to discover the local datacenter.
   * @return The local datacenter, or {@link Optional#empty empty} if none found.
   * @throws IllegalStateException if the local datacenter could not be discovered, and this policy
   *     cannot operate without it.
   */
  @NonNull
  protected Optional<String> discoverLocalDc(@NonNull Map<UUID, Node> nodes) {
    return new OptionalLocalDcHelper(context, profile, logPrefix).discoverLocalDc(nodes);
  }

  /**
   * Creates a new node distance evaluator to use with this policy.
   *
   * <p>This method is called only once, during {@linkplain LoadBalancingPolicy#init(Map,
   * LoadBalancingPolicy.DistanceReporter) initialization}, and only after local datacenter
   * discovery has been attempted.
   *
   * @param localDc The local datacenter that was just discovered, or null if none found.
   * @param nodes All the nodes that were known to exist in the cluster (regardless of their state)
   *     when the load balancing policy was initialized. This argument is provided in case
   *     implementors need to inspect the cluster topology to create the evaluator.
   * @return the distance evaluator to use.
   */
  @NonNull
  protected NodeDistanceEvaluator createNodeDistanceEvaluator(
      @Nullable String localDc, @NonNull Map<UUID, Node> nodes) {
    return new DefaultNodeDistanceEvaluatorHelper(context, profile, logPrefix)
        .createNodeDistanceEvaluator(localDc, nodes);
  }

  @NonNull
  @Override
  public Queue<Node> newQueryPlan(@Nullable Request request, @Nullable Session session) {
    // Take a snapshot since the set is concurrent:
    Object[] currentNodes = liveNodes.dc(localDc).toArray();

    Set<Node> allReplicas = getReplicas(request, session);
    int replicaCount = 0; // in currentNodes

    if (!allReplicas.isEmpty()) {
      // Move replicas to the beginning
      for (int i = 0; i < currentNodes.length; i++) {
        Node node = (Node) currentNodes[i];
        if (allReplicas.contains(node)) {
          ArrayUtils.bubbleUp(currentNodes, i, replicaCount);
          replicaCount += 1;
        }
      }

      if (replicaCount > 1) {
        shuffleHead(currentNodes, replicaCount);
      }
    }

    LOG.trace("[{}] Prioritizing {} local replicas", logPrefix, replicaCount);

    // Round-robin the remaining nodes
    ArrayUtils.rotate(
        currentNodes,
        replicaCount,
        currentNodes.length - replicaCount,
        roundRobinAmount.getAndUpdate(INCREMENT));

    QueryPlan plan = currentNodes.length == 0 ? QueryPlan.EMPTY : new SimpleQueryPlan(currentNodes);
    return maybeAddDcFailover(request, plan);
  }

  @NonNull
  protected Set<Node> getReplicas(@Nullable Request request, @Nullable Session session) {
    if (request == null || session == null) {
      return Collections.emptySet();
    }

    Optional<TokenMap> maybeTokenMap = context.getMetadataManager().getMetadata().getTokenMap();
    if (!maybeTokenMap.isPresent()) {
      return Collections.emptySet();
    }

    // Note: we're on the hot path and the getXxx methods are potentially more than simple getters,
    // so we only call each method when strictly necessary (which is why the code below looks a bit
    // weird).
<<<<<<< HEAD
    CqlIdentifier keyspace = null;
    Token token = null;
    ByteBuffer key = null;
    Partitioner partitioner = null;
=======
    CqlIdentifier keyspace;
    Token token;
    ByteBuffer key;
>>>>>>> a3c8f45c
    try {
      keyspace = request.getKeyspace();
      if (keyspace == null) {
        keyspace = request.getRoutingKeyspace();
      }
      if (keyspace == null && session.getKeyspace().isPresent()) {
        keyspace = session.getKeyspace().get();
      }
      if (keyspace == null) {
        return Collections.emptySet();
      }

      token = request.getRoutingToken();
      key = (token == null) ? request.getRoutingKey() : null;
      if (token == null && key == null) {
        return Collections.emptySet();
      }

      partitioner = request.getPartitioner();
    } catch (Exception e) {
      // Protect against poorly-implemented Request instances
      LOG.error("Unexpected error while trying to compute query plan", e);
      return Collections.emptySet();
    }

    TokenMap tokenMap = maybeTokenMap.get();
    return token != null
        ? tokenMap.getReplicas(keyspace, token)
        : tokenMap.getReplicas(keyspace, partitioner, key);
  }

  @NonNull
  protected Queue<Node> maybeAddDcFailover(@Nullable Request request, @NonNull Queue<Node> local) {
    if (maxNodesPerRemoteDc <= 0 || localDc == null) {
      return local;
    }
    if (!allowDcFailoverForLocalCl && request instanceof Statement) {
      Statement<?> statement = (Statement<?>) request;
      ConsistencyLevel consistency = statement.getConsistencyLevel();
      if (consistency == null) {
        consistency = defaultConsistencyLevel;
      }
      if (consistency.isDcLocal()) {
        return local;
      }
    }
    QueryPlan remote =
        new LazyQueryPlan() {

          @Override
          protected Object[] computeNodes() {
            Object[] dcs = liveNodes.dcs().toArray();
            if (dcs.length <= 1) {
              return EMPTY_NODES;
            }
            Object[] remoteNodes = new Object[(dcs.length - 1) * maxNodesPerRemoteDc];
            int remoteNodesLength = 0;
            for (Object dc : dcs) {
              if (!dc.equals(localDc)) {
                Object[] remoteNodesInDc = liveNodes.dc((String) dc).toArray();
                for (int i = 0; i < maxNodesPerRemoteDc && i < remoteNodesInDc.length; i++) {
                  remoteNodes[remoteNodesLength++] = remoteNodesInDc[i];
                }
              }
            }
            if (remoteNodesLength == 0) {
              return EMPTY_NODES;
            }
            shuffleHead(remoteNodes, remoteNodesLength);
            if (remoteNodes.length == remoteNodesLength) {
              return remoteNodes;
            }
            Object[] trimmedRemoteNodes = new Object[remoteNodesLength];
            System.arraycopy(remoteNodes, 0, trimmedRemoteNodes, 0, remoteNodesLength);
            return trimmedRemoteNodes;
          }
        };

    return new CompositeQueryPlan(local, remote);
  }

  /** Exposed as a protected method so that it can be accessed by tests */
  protected void shuffleHead(Object[] currentNodes, int headLength) {
    ArrayUtils.shuffleHead(currentNodes, headLength);
  }

  @Override
  public void onAdd(@NonNull Node node) {
    NodeDistance distance = computeNodeDistance(node);
    // Setting to a non-ignored distance triggers the session to open a pool, which will in turn
    // set the node UP when the first channel gets opened, then #onUp will be called, and the
    // node will be eventually added to the live set.
    distanceReporter.setDistance(node, distance);
    LOG.debug("[{}] {} was added, setting distance to {}", logPrefix, node, distance);
  }

  @Override
  public void onUp(@NonNull Node node) {
    NodeDistance distance = computeNodeDistance(node);
    if (node.getDistance() != distance) {
      distanceReporter.setDistance(node, distance);
    }
    if (distance != NodeDistance.IGNORED && liveNodes.add(node)) {
      LOG.debug("[{}] {} came back UP, added to live set", logPrefix, node);
    }
  }

  @Override
  public void onDown(@NonNull Node node) {
    if (liveNodes.remove(node)) {
      LOG.debug("[{}] {} went DOWN, removed from live set", logPrefix, node);
    }
  }

  @Override
  public void onRemove(@NonNull Node node) {
    if (liveNodes.remove(node)) {
      LOG.debug("[{}] {} was removed, removed from live set", logPrefix, node);
    }
  }

  /**
   * Computes the distance of the given node.
   *
   * <p>This method is called during {@linkplain #init(Map, DistanceReporter) initialization}, when
   * a node {@linkplain #onAdd(Node) is added}, and when a node {@linkplain #onUp(Node) is back UP}.
   */
  protected NodeDistance computeNodeDistance(@NonNull Node node) {
    // We interrogate the custom evaluator every time since it could be dynamic
    // and change its verdict between two invocations of this method.
    NodeDistance distance = nodeDistanceEvaluator.evaluateDistance(node, localDc);
    if (distance != null) {
      return distance;
    }
    // no local DC defined: all nodes are considered LOCAL.
    if (localDc == null) {
      return NodeDistance.LOCAL;
    }
    // otherwise, the node is LOCAL if its datacenter is the local datacenter.
    if (Objects.equals(node.getDatacenter(), localDc)) {
      return NodeDistance.LOCAL;
    }
    // otherwise, the node will be either REMOTE or IGNORED, depending
    // on how many remote nodes we accept per DC.
    if (maxNodesPerRemoteDc > 0) {
      Object[] remoteNodes = liveNodes.dc(node.getDatacenter()).toArray();
      for (int i = 0; i < maxNodesPerRemoteDc; i++) {
        if (i == remoteNodes.length) {
          // there is still room for one more REMOTE node in this DC
          return NodeDistance.REMOTE;
        } else if (remoteNodes[i] == node) {
          return NodeDistance.REMOTE;
        }
      }
    }
    return NodeDistance.IGNORED;
  }

  @Override
  public void close() {
    // nothing to do
  }
}<|MERGE_RESOLUTION|>--- conflicted
+++ resolved
@@ -277,16 +277,10 @@
     // Note: we're on the hot path and the getXxx methods are potentially more than simple getters,
     // so we only call each method when strictly necessary (which is why the code below looks a bit
     // weird).
-<<<<<<< HEAD
-    CqlIdentifier keyspace = null;
-    Token token = null;
-    ByteBuffer key = null;
-    Partitioner partitioner = null;
-=======
     CqlIdentifier keyspace;
     Token token;
     ByteBuffer key;
->>>>>>> a3c8f45c
+    Partitioner partitioner = null;
     try {
       keyspace = request.getKeyspace();
       if (keyspace == null) {

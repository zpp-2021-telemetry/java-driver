/*
 *      Copyright (C) 2012-2015 DataStax Inc.
 *
 *   Licensed under the Apache License, Version 2.0 (the "License");
 *   you may not use this file except in compliance with the License.
 *   You may obtain a copy of the License at
 *
 *      http://www.apache.org/licenses/LICENSE-2.0
 *
 *   Unless required by applicable law or agreed to in writing, software
 *   distributed under the License is distributed on an "AS IS" BASIS,
 *   WITHOUT WARRANTIES OR CONDITIONS OF ANY KIND, either express or implied.
 *   See the License for the specific language governing permissions and
 *   limitations under the License.
 */
package com.datastax.driver.core;

import java.net.InetSocketAddress;
import java.util.Collections;
import java.util.List;
import java.util.concurrent.TimeUnit;

import static java.util.concurrent.TimeUnit.MINUTES;

import com.google.common.collect.Lists;
import org.testng.annotations.Test;

import static org.assertj.core.api.Assertions.fail;

import com.datastax.driver.core.exceptions.InvalidQueryException;
import com.datastax.driver.core.utils.SocketChannelMonitor;

import static com.datastax.driver.core.Assertions.assertThat;
<<<<<<< HEAD
=======
import static com.datastax.driver.core.TestUtils.nonDebouncingQueryOptions;
>>>>>>> dc32a6db

public class SessionLeakTest {

    Cluster cluster;
    List<InetSocketAddress> nodes = Lists.newArrayList(
        new InetSocketAddress(CCMBridge.IP_PREFIX + '1', 9042),
        new InetSocketAddress(CCMBridge.IP_PREFIX + '2', 9042));
    SocketChannelMonitor channelMonitor;

    @Test(groups = "short")
    public void connectionLeakTest() throws Exception {
        // Checking for JAVA-342
        CCMBridge ccmBridge;
        ccmBridge = CCMBridge.builder("test").withNodes(1).build();
        channelMonitor = new SocketChannelMonitor();
        channelMonitor.reportAtFixedInterval(1, TimeUnit.SECONDS);
        try {
            cluster = Cluster.builder()
<<<<<<< HEAD
                .addContactPointsWithPorts(Collections.singletonList(
                    new InetSocketAddress(CCMBridge.IP_PREFIX + '1', 9042)))
                .withNettyOptions(channelMonitor.nettyOptions()).build();
=======
                    .addContactPointsWithPorts(Collections.singletonList(
                            new InetSocketAddress(CCMBridge.IP_PREFIX + '1', 9042)))
                    .withNettyOptions(channelMonitor.nettyOptions())
                    .withQueryOptions(nonDebouncingQueryOptions())
                    .build();
>>>>>>> dc32a6db

            cluster.init();

            assertThat(cluster.manager.sessions.size()).isEqualTo(0);
            // Should be 1 control connection after initialization.
            assertOpenConnections(1);

            // ensure sessions.size() returns with 1 control connection + core pool size.
            int corePoolSize = TestUtils.numberOfLocalCoreConnections(cluster);
            Session session = cluster.connect();

            assertThat(cluster.manager.sessions.size()).isEqualTo(1);
            assertOpenConnections(1 + corePoolSize);

            // ensure sessions.size() returns to 0 with only 1 active connection (the control connection)
            session.close();
            assertThat(cluster.manager.sessions.size()).isEqualTo(0);
            assertOpenConnections(1);

            // ensure bootstrapping a node does not create additional connections
            ccmBridge.bootstrapNode(2);
            assertThat(cluster).host(2).comesUpWithin(2, MINUTES);

            assertThat(cluster.manager.sessions.size()).isEqualTo(0);
            assertOpenConnections(1);

            // ensure a new session gets registered and core connections are established
            // there should be corePoolSize more connections to accommodate for the new host.
            Session thisSession = cluster.connect();
            assertThat(cluster.manager.sessions.size()).isEqualTo(1);
            assertOpenConnections(1 + (corePoolSize * 2));

            // ensure bootstrapping a node does not create additional connections that won't get cleaned up
            thisSession.close();

            assertThat(cluster.manager.sessions.size()).isEqualTo(0);
            assertOpenConnections(1);
        } finally {
            if (cluster != null) {
                cluster.close();
            }
            if (ccmBridge != null) {
                ccmBridge.remove();
            }
            // Ensure no channels remain open.
            channelMonitor.stop();
            channelMonitor.report();
            assertThat(channelMonitor.openChannels(nodes).size()).isEqualTo(0);
        }
    }

    @Test(groups = "short")
    public void should_not_leak_session_when_wrong_keyspace() throws Exception {
        // Checking for JAVA-806
        CCMBridge ccmBridge;
        ccmBridge = CCMBridge.builder("test").withNodes(1).build();
        channelMonitor = new SocketChannelMonitor();
        channelMonitor.reportAtFixedInterval(1, TimeUnit.SECONDS);
        try {
            cluster = Cluster.builder()
                .addContactPointsWithPorts(Collections.singletonList(
                    new InetSocketAddress(CCMBridge.IP_PREFIX + '1', 9042)))
                .withNettyOptions(channelMonitor.nettyOptions()).build();

            cluster.init();

            assertThat(cluster.manager.sessions.size()).isEqualTo(0);
            // Should be 1 control connection after initialization.
            assertOpenConnections(1);

            cluster.connect("wrong_keyspace");

            fail("Should not have connected to a wrong keyspace");

        } catch (InvalidQueryException e) {

            // ok

        } finally {

            assertThat(cluster.manager.sessions.size()).isEqualTo(0);

            if (cluster != null) {
                cluster.close();
            }
            if (ccmBridge != null) {
                ccmBridge.remove();
            }
            // Ensure no channels remain open.
            channelMonitor.stop();
            channelMonitor.report();
            assertThat(channelMonitor.openChannels(nodes).size()).isEqualTo(0);
        }
    }

    private void assertOpenConnections(int expected) {
        assertThat((cluster.getMetrics().getOpenConnections().getValue())).isEqualTo(expected);
        assertThat(channelMonitor.openChannels(nodes).size()).isEqualTo(expected);
    }
}<|MERGE_RESOLUTION|>--- conflicted
+++ resolved
@@ -31,10 +31,7 @@
 import com.datastax.driver.core.utils.SocketChannelMonitor;
 
 import static com.datastax.driver.core.Assertions.assertThat;
-<<<<<<< HEAD
-=======
 import static com.datastax.driver.core.TestUtils.nonDebouncingQueryOptions;
->>>>>>> dc32a6db
 
 public class SessionLeakTest {
 
@@ -53,17 +50,11 @@
         channelMonitor.reportAtFixedInterval(1, TimeUnit.SECONDS);
         try {
             cluster = Cluster.builder()
-<<<<<<< HEAD
-                .addContactPointsWithPorts(Collections.singletonList(
-                    new InetSocketAddress(CCMBridge.IP_PREFIX + '1', 9042)))
-                .withNettyOptions(channelMonitor.nettyOptions()).build();
-=======
                     .addContactPointsWithPorts(Collections.singletonList(
                             new InetSocketAddress(CCMBridge.IP_PREFIX + '1', 9042)))
                     .withNettyOptions(channelMonitor.nettyOptions())
                     .withQueryOptions(nonDebouncingQueryOptions())
                     .build();
->>>>>>> dc32a6db
 
             cluster.init();
 
